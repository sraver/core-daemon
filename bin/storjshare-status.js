#!/usr/bin/env node

'use strict';

const prettyMs = require('pretty-ms');
const config = require('../lib/config/daemon');
const utils = require('../lib/utils');
const Table = require('cli-table');
const colors = require('colors/safe');
const storjshare_status = require('commander');

storjshare_status
  .description('prints the status of all managed shares')
  .option('-r, --remote <hostname:port>',
    'hostname and optional port of the daemon')
  .parse(process.argv);

<<<<<<< HEAD
let port = config.daemonRpcPort;
let address = null;
if (storjshare_status.remote) {
  address = storjshare_status.remote.split(':')[0];
  if (storjshare_status.remote.split(':').length > 1) {
    port = parseInt(storjshare_status.remote.split(':')[1], 10);
  }
}

utils.connectToDaemon(port, function(rpc, sock) {
=======
function getColoredValue(status, value) {
  switch (status) {
    case 0:
      return colors.green(value);
    case 1:
      return colors.yellow(value);
    case 2:
      return colors.red(value);
    default:
      return value;
  }
}

function fixContractValue(contractCount) {
  contractCount = contractCount || 0;
  if (contractCount > 99999999) {
    return '>99999999';
  }
  return contractCount;
}

utils.connectToDaemon(config.daemonRpcPort, function(rpc, sock) {
>>>>>>> a954b577
  rpc.status(function(err, shares) {
    let table = new Table({
      head: ['Share', 'Status', 'Uptime', 'Restarts', 'Peers',
        'Contracts', 'Delta', 'Port', 'Shared'],
      style: {
        head: ['cyan', 'bold'],
        border: []
      },
      colWidths: [45, 10, 10, 10, 10, 11, 9, 11, 10]
    });
    shares.forEach((share) => {
      let status = '?';

      switch (share.state) {
        case 0:
          status = colors.gray('stopped');
          break;
        case 1:
          status = colors.green('running');
          break;
        case 2:
          status = colors.red('errored');
          break;
        default:
          status = 'unknown';
      }

      let portStatus = share.meta.farmerState.portStatus;
      let port = getColoredValue(portStatus.connectionStatus,
         portStatus.listenPort);
      let connectionType =  getColoredValue(portStatus.connectionStatus, 
        portStatus.connectionType);

      let ntpStatus = getColoredValue(share.meta.farmerState.ntpStatus.status,
        share.meta.farmerState.ntpStatus.delta);
      
      let contracts = fixContractValue(share.meta.farmerState.contractCount);

      table.push([
        `${share.id}\n  → ${share.config.storagePath}`,
        status,
        prettyMs(share.meta.uptimeMs),
        share.meta.numRestarts || 0,
        share.meta.farmerState.totalPeers || 0,
        contracts,
        ntpStatus,
        port + '\n' + connectionType,
        share.meta.farmerState.spaceUsed + '\n' +
          `(${share.meta.farmerState.percentUsed}%)`
      ]);
    });
    console.log('\n' + table.toString());
    sock.end();
  });
}, address);<|MERGE_RESOLUTION|>--- conflicted
+++ resolved
@@ -15,18 +15,6 @@
     'hostname and optional port of the daemon')
   .parse(process.argv);
 
-<<<<<<< HEAD
-let port = config.daemonRpcPort;
-let address = null;
-if (storjshare_status.remote) {
-  address = storjshare_status.remote.split(':')[0];
-  if (storjshare_status.remote.split(':').length > 1) {
-    port = parseInt(storjshare_status.remote.split(':')[1], 10);
-  }
-}
-
-utils.connectToDaemon(port, function(rpc, sock) {
-=======
 function getColoredValue(status, value) {
   switch (status) {
     case 0:
@@ -48,8 +36,16 @@
   return contractCount;
 }
 
-utils.connectToDaemon(config.daemonRpcPort, function(rpc, sock) {
->>>>>>> a954b577
+let port = config.daemonRpcPort;
+let address = null;
+if (storjshare_status.remote) {
+  address = storjshare_status.remote.split(':')[0];
+  if (storjshare_status.remote.split(':').length > 1) {
+    port = parseInt(storjshare_status.remote.split(':')[1], 10);
+  }
+}
+
+utils.connectToDaemon(port, function(rpc, sock) {
   rpc.status(function(err, shares) {
     let table = new Table({
       head: ['Share', 'Status', 'Uptime', 'Restarts', 'Peers',
@@ -80,12 +76,12 @@
       let portStatus = share.meta.farmerState.portStatus;
       let port = getColoredValue(portStatus.connectionStatus,
          portStatus.listenPort);
-      let connectionType =  getColoredValue(portStatus.connectionStatus, 
+      let connectionType =  getColoredValue(portStatus.connectionStatus,
         portStatus.connectionType);
 
       let ntpStatus = getColoredValue(share.meta.farmerState.ntpStatus.status,
         share.meta.farmerState.ntpStatus.delta);
-      
+
       let contracts = fixContractValue(share.meta.farmerState.contractCount);
 
       table.push([
